--- conflicted
+++ resolved
@@ -312,77 +312,6 @@
     style.error_root.ypadding = 20
 
     style.error_title.color = (255, 128, 128, 255)
-<<<<<<< HEAD
     style.error_body.color = (128, 128, 255, 255)
 
-    ######################################################################
-    # Ren'Py-specific styles. These are used for interfaces, error handling,
-    # etc. (Basically, screens that are intended for developers only.)
-    
-    # default
-    style._default = Style(None)
-    style._default.take(style.default)
-    style._default.size = 14
-    style._default.color = "#111"
-
-    # frame
-    style._frame = Style(style._default)
-    style._frame.background = Frame("_theme_amie2/frame.png", 40, 40)
-    style._frame.xmargin = 10
-    style._frame.ymargin = 10
-    style._frame.xpadding = 20
-    style._frame.ypadding = 10
-
-    # text    
-    style._text = Style(style._default)
- 
-    # boxes/boxlike
-    style._fixed = Style(style._default)
-    style._hbox = Style(style._default)
-    style._vbox = Style(style._default)
-    style._grid = Style(style._default)
-    style._side = Style(style._default)
-    style._viewport = Style(style._default)
-
-    style._hbox.box_layout = 'horizontal'
-    style._vbox.box_layout = 'vertical'
-           
-    # button
-    style._button = Style(style._default)
-    style._button_text = Style(style._default)
-    style._button.xpadding = 8
-    style._button.ypadding = 8
-
-    style._button.background = Frame("_theme_amie2/button.png", 10, 10)
-    style._button.hover_background = Frame("_theme_amie2/button_hover.png", 10, 10)
-    style._button_text.size = 16
-    style._button_text.color = "#111"
-
-    # label
-    style._label = Style(style._default)
-    style._label_text = Style(style._default)
-    
-    style._label.bottom_margin = 5
-    style._label_text.size = 20
-    style._label_text.color = "#000"
-    
-    # bar
-    style._bar = Style(style._default)
-    style._scrollbar = Style(style._bar)
-    style._vscrollbar = Style(style._bar)
-
-    style._bar.left_bar = Frame("_theme_amie2/bar.png", 10, 10)
-    style._bar.right_bar = Frame("_theme_amie2/bar.png", 10, 10)
-    style._bar.thumb = Frame("_theme_amie2/button.png", 10, 10)
-    style._bar.thumb_offset = 10
-    style._bar.left_gutter = 5
-    style._bar.right_gutter = 5
-    
-    style._scrollbar.ymaximum = 20
-    style._vscrollbar.xmaximum = 20   
-    style._vscrollbar.bar_vertical = True
-    style._vscrollbar.bar_invert = True
-    
-=======
-    style.error_body.color = (128, 128, 255, 255)
->>>>>>> 5cc0dbbf
+    