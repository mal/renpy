--- conflicted
+++ resolved
@@ -99,15 +99,11 @@
                 if_changed = True
                 continue
 
-<<<<<<< HEAD
-            renpy.error('expected end of line')
-=======
             if l.keyword('volume'):
                 volume = l.simple_expression()
                 continue
 
-            renpy.error('could not parse statement.')
->>>>>>> 5adf696a
+            renpy.error('expected end of line')
 
         return dict(file=file,
                     fadeout=fadeout,
