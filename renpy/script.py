# Copyright 2004-2022 Tom Rothamel <pytom@bishoujo.us>
#
# Permission is hereby granted, free of charge, to any person
# obtaining a copy of this software and associated documentation files
# (the "Software"), to deal in the Software without restriction,
# including without limitation the rights to use, copy, modify, merge,
# publish, distribute, sublicense, and/or sell copies of the Software,
# and to permit persons to whom the Software is furnished to do so,
# subject to the following conditions:
#
# The above copyright notice and this permission notice shall be
# included in all copies or substantial portions of the Software.
#
# THE SOFTWARE IS PROVIDED "AS IS", WITHOUT WARRANTY OF ANY KIND,
# EXPRESS OR IMPLIED, INCLUDING BUT NOT LIMITED TO THE WARRANTIES OF
# MERCHANTABILITY, FITNESS FOR A PARTICULAR PURPOSE AND
# NONINFRINGEMENT. IN NO EVENT SHALL THE AUTHORS OR COPYRIGHT HOLDERS BE
# LIABLE FOR ANY CLAIM, DAMAGES OR OTHER LIABILITY, WHETHER IN AN ACTION
# OF CONTRACT, TORT OR OTHERWISE, ARISING FROM, OUT OF OR IN CONNECTION
# WITH THE SOFTWARE OR THE USE OR OTHER DEALINGS IN THE SOFTWARE.

# This file contains code that is responsible for storing and executing a
# Ren'Py script.

from __future__ import division, absolute_import, with_statement, print_function, unicode_literals
from renpy.compat import PY2, basestring, bchr, bord, chr, open, pystr, range, str, tobytes, unicode # *


import renpy

import hashlib
import os
import difflib
import time
import marshal
import struct
import zlib

from renpy.compat.pickle import loads, dumps
import shutil

# The version of the dumped script.
script_version = renpy.script_version

# The version of the bytecode cache.
BYTECODE_VERSION = 1

# The python magic code.
if PY2:
    import imp
    MAGIC = imp.get_magic()
else:
    from importlib.util import MAGIC_NUMBER as MAGIC

# A string at the start of each rpycv2 file.
RPYC2_HEADER = b"RENPY RPC2"

# A string
BYTECODE_FILE = "cache/bytecode.rpyb"


class ScriptError(Exception):
    """
    Exception that is raised if the script is somehow inconsistent,
    or otherwise wrong.
    """


def collapse_stmts(stmts):
    """
    Returns a flat list containing every statement in the tree
    stmts.
    """

    rv = [ ]

    for i in stmts:
        i.get_children(rv.append)

    return rv


class Script(object):
    """
    This class represents a Ren'Py script, which is parsed out of a
    collection of script files. Once parsing and initial analysis is
    complete, this object can be serialized out and loaded back in,
    so it shouldn't change at all after that has happened.

    @ivar namemap: A map from the name of an AST node to the AST node
    itself.  This is used for jumps, calls, and to find the current
    node when loading back in a save. The names may be strings or
    integers, strings being explicit names provided by the user, and
    integers being names synthesised by renpy.

    @ivar initcode: A list of priority, Node tuples that should be
    executed in ascending priority order at init time.

    @ivar all_stmts: A list of all statements, that have been found
    in every file. Useful for lint, but tossed if lint is not performed
    to save memory.

    """

    def __init__(self):
        """
        Loads the script by parsing all of the given files, and then
        walking the various ASTs to initialize this Script object.
        """

        # Set us up as renpy.game.script, so things can use us while
        # we're loading.
        renpy.game.script = self

        if os.path.exists(renpy.config.renpy_base + "/lock.txt"):
            self.key = open(renpy.config.renpy_base + "/lock.txt", "rb").read()
        else:
            self.key = None

        self.namemap = { }
        self.all_stmts = [ ]
        self.all_pycode = [ ]
        self.all_pyexpr = [ ]

        # A list of statements that haven't been analyzed.
        self.need_analysis = [ ]

        self.record_pycode = True

        # Bytecode caches.
        self.bytecode_oldcache = { }
        self.bytecode_newcache = { }
        self.bytecode_dirty = False

        self.translator = renpy.translation.ScriptTranslator()
        self.init_bytecode()

        self.scan_script_files()

        self.translator.chain_translates()

        self.serial = 0

        self.digest = hashlib.md5(renpy.version_only.encode("utf-8"))

        self.loaded_rpy = False
        self.backup_list = [ ]

        self.duplicate_labels = [ ]

    def choose_backupdir(self):

        if renpy.mobile:
            return None

        for i in [ "script_version.txt", "script_version.rpy", "script_version.rpyc" ]:
            if renpy.loader.loadable(i):
                return None

        import __main__
        backups = __main__.path_to_saves(renpy.config.gamedir, "backups") # @UndefinedVariable

        if backups is None:
            return

        basename = os.path.basename(renpy.config.basedir)
        backupdir = renpy.os.path.join(renpy.exports.fsencode(backups),
                                       renpy.exports.fsencode(basename))

        renpy.exports.write_log("Backing up script files to %r:", backupdir)

        return backupdir

    def make_backups(self):

        backup_list = self.backup_list
        self.backup_list = [ ]

        if os.environ.get("RENPY_DISABLE_BACKUPS", "") == "I take responsibility for this.":
            return

        if not self.loaded_rpy:
            return

        if renpy.mobile:
            return

        backupdir = self.choose_backupdir()
        if backupdir is None:
            return

        for fn, checksum in backup_list:

            if not fn.startswith(renpy.config.gamedir):
                continue

            if not os.path.exists(fn):
                continue

            short_fn = renpy.exports.fsencode(fn[len(renpy.config.gamedir) + 1:])

            base, ext = os.path.splitext(short_fn)

            if PY2:
                hex_checksum = checksum[:8].encode("hex")
            else:
                hex_checksum = checksum[:8].hex()

            target_fn = os.path.join(
                backupdir,
                base + "." + hex_checksum + ext,
                )

            if os.path.exists(target_fn):
                continue

            try:
                os.makedirs(os.path.dirname(target_fn), 0o700)
            except Exception:
                pass

            try:
<<<<<<< HEAD
                shutil.copy(fn, target_fn)
            except Exception:
=======
                shutil.copy(fn, target_fn) # type: ignore
            except:
>>>>>>> 33be897a
                pass

    def scan_script_files(self):
        """
        Scan the directories for script files.
        """

        # A list of all files in the search directories.
        dirlist = renpy.loader.listdirfiles()

        # A list of directory, filename w/o extension pairs. This is
        # what we will load immediately.
        self.script_files = [ ]

        # Similar, but for modules:
        self.module_files = [ ]

        for dir, fn in dirlist: # @ReservedAssignment

            if fn.endswith(".rpy"):
                if dir is None:
                    continue

                fn = fn[:-4]
                target = self.script_files
            elif fn.endswith(".rpyc"):
                fn = fn[:-5]
                target = self.script_files
            elif fn.endswith(".rpym"):
                if dir is None:
                    continue

                fn = fn[:-5]
                target = self.module_files
            elif fn.endswith(".rpymc"):
                fn = fn[:-6]
                target = self.module_files
            else:
                continue

            if (fn, dir) not in target:
                target.append((fn, dir))

    def load_script(self):

        script_files = self.script_files

        # Sort script files by filename.
        script_files.sort()

        initcode = [ ]

        for fn, dir in script_files: # @ReservedAssignment
            # Mitigate "busy script" warning from the browser
            if renpy.emscripten:
                import emscripten # type: ignore
                emscripten.sleep(0)

            # Pump the presplash window to prevent marking
            # our process as unresponsive by OS
            renpy.display.presplash.pump_window()

            self.load_appropriate_file(".rpyc", ".rpy", dir, fn, initcode)

        # Make the sort stable.
        initcode = [ (prio, index, code) for index, (prio, code) in
                     enumerate(initcode) ]

        initcode.sort(key=lambda i: (i[0], i[1]))

        self.initcode = [ (prio, code) for prio, index, code in initcode ]

        self.translator.chain_translates()

    def load_module(self, name):

        files = [ (fn, dir) for fn, dir in self.module_files if fn == name ] # @ReservedAssignment

        if not files:
            raise Exception("Module %s could not be loaded." % name)

        if len(files) > 2:
            raise Exception("Module %s ambiguous, multiple variants exist." % name)

        fn, dir = files[0] # @ReservedAssignment
        initcode = [ ]

        self.load_appropriate_file(".rpymc", ".rpym", dir, fn, initcode)

        if renpy.parser.report_parse_errors():
            raise SystemExit(-1)

        self.translator.chain_translates()

        return initcode

    def assign_names(self, stmts, fn):
        # Assign names to statements that don't have one already.

        all_stmts = collapse_stmts(stmts)

        version = int(time.time())

        for s in all_stmts:
            if s.name is None:
                s.name = (fn, version, self.serial)
                self.serial += 1

    def merge_names(self, old_stmts, new_stmts, used_names):

        old_stmts = collapse_stmts(old_stmts)
        new_stmts = collapse_stmts(new_stmts)

        old_info = [ i.diff_info() for i in old_stmts ]
        new_info = [ i.diff_info() for i in new_stmts ]

        sm = difflib.SequenceMatcher(None, old_info, new_info)

        for oldl, newl, count in sm.get_matching_blocks():
            for i in range(count):
                old = old_stmts[oldl + i]
                new = new_stmts[newl + i]

                if (new.name is None) and (new.name not in used_names):
                    new.name = old.name
                    used_names.add(new.name)

    def load_string(self, filename, filedata, linenumber=1):
        """
        Loads Ren'Py script from a string.

        `filename`
            The filename that's assigned to the data.

        `filedata`
            A unicode string to be loaded.

        Return the list of statements making up the root block, and a
        list of init statements that need to be run.
        """

        stmts = renpy.parser.parse(filename, filedata, linenumber=linenumber)

        if stmts is None:
            return None, None

        self.assign_names(stmts, filename)
        self.static_transforms(stmts)

        initcode = [ ]

        stmts = self.finish_load(stmts, initcode, False)

        return stmts, initcode

    def finish_load(self, stmts, initcode, check_names=True, filename=None):
        """
        Given `stmts`, a list of AST nodes comprising the root block,
        finishes loading it.

        `initcode`
            A list we append init statements to.

        `check_names`
            If true, produce duplicate name errors.

        `filename`
            If given, a filename that overrides the filename found inside the
            file.

        Returns a list of statements that corresponds to the top-level block
        in initcode after transformation.
        """

        if not stmts:
            return stmts

        # Chain together the statements in the file.
        renpy.ast.chain_block(stmts, None)

        # All of the statements found in file, regardless of nesting
        # depth.

        all_stmts = [ ]
        for i in stmts:
            i.get_children(all_stmts.append)

        for i in all_stmts:
            if isinstance(i, renpy.ast.RPY) and i.rest == ("python", "3"):
                renpy.python.py3_files.add(i.filename)

        # Take the translations.
        self.translator.take_translates(all_stmts)

        # Fix the filename for a renamed .rpyc file.
        if filename is not None:
            filename = renpy.parser.elide_filename(filename)

            if not all_stmts[0].filename.lower().endswith(filename.lower()):

                if filename[-1] != "c":
                    filename += "c"

                for i in all_stmts:
                    i.filename = filename

        def check_name(node):

            if not check_names:
                return

            if renpy.mobile:
                return

            bad_name = None
            bad_node = None
            old_node = None

            name = node.name

            if name in self.namemap:

                bad_name = name
                bad_node = node
                old_node = self.namemap[name]

                if not isinstance(bad_name, basestring):

                    raise ScriptError("Name %s is defined twice, at %s:%d and %s:%d." %
                                      (repr(bad_name),
                                       old_node.filename, old_node.linenumber,
                                       bad_node.filename, bad_node.linenumber))

                else:

                    if renpy.config.allow_duplicate_labels:
                        return

                    self.duplicate_labels.append(
                        u'The label {} is defined twice, at File "{}", line {}:\n{}and File "{}", line {}:\n{}'.format(
                            bad_name, old_node.filename, old_node.linenumber,
                            renpy.parser.get_line_text(old_node.filename, old_node.linenumber),
                            bad_node.filename, bad_node.linenumber,
                            renpy.parser.get_line_text(old_node.filename, old_node.linenumber),
                        ))

        self.update_bytecode()

        for node in all_stmts:

            name = node.name

            check_name(node)

            # Add the name to the namemap.
            self.namemap[name] = node

            # Add any init nodes to self.initcode.
            if node.get_init:
                init = node.get_init()
                if init:
                    initcode.append(init)

            if node.early_execute:
                node.early_execute()

        if self.all_stmts is not None:
            self.all_stmts.extend(all_stmts)

        self.need_analysis.extend(all_stmts)

        return stmts

    def write_rpyc_header(self, f):
        """
        Writes an empty version 2 .rpyc header to the open binary file `f`.
        """

        f.write(RPYC2_HEADER)

        for _i in range(3):
            f.write(struct.pack("III", 0, 0, 0))

    def write_rpyc_data(self, f, slot, data):
        """
        Writes data into `slot` of a .rpyc file. The data should be a binary
        string, and is compressed before being written.
        """

        f.seek(0, 2)

        start = f.tell()
        data = zlib.compress(data, 3)
        f.write(data)

        f.seek(len(RPYC2_HEADER) + 12 * (slot - 1), 0)
        f.write(struct.pack("III", slot, start, len(data)))

        f.seek(0, 2)

    def write_rpyc_md5(self, f, digest):
        """
        Writes the md5 to the end of a .rpyc file.
        """

        f.seek(0, 2)
        f.write(digest)

    def read_rpyc_data(self, f, slot):
        """
        Reads the binary data from `slot` in a .rpyc (v1 or v2) file. Returns
        the data if the slot exists, or None if the slot does not exist.
        """

        # f.seek(0)
        header_data = f.read(1024)

        # header = f.read(len(RPYC2_HEADER))

        # Legacy path.
        if header_data[:len(RPYC2_HEADER)] != RPYC2_HEADER:
            if slot != 1:
                return None

            f.seek(0)
            data = f.read()

            return zlib.decompress(data)

        # RPYC2 path.
        pos = len(RPYC2_HEADER)

        while True:
            header_slot, start, length = struct.unpack("III", header_data[pos:pos + 12])

            if slot == header_slot:
                break

            if header_slot == 0:
                return None

            pos += 12

        f.seek(start)
        data = f.read(length)

        return zlib.decompress(data)

    def static_transforms(self, stmts):
        """
        This performs transformations on the script that can be performed
        statically. When possible, these transforms are stored in slot 2
        of the rpyc file.
        """

        # Generate translate nodes.
        renpy.translation.restructure(stmts)

    def load_file(self, dir, fn): # @ReservedAssignment

        if fn.endswith(".rpy") or fn.endswith(".rpym"):

            if not dir:
                raise Exception("Cannot load rpy/rpym file %s from inside an archive." % fn)

            base, _, game = dir.rpartition("/")
            olddir = base + "/old-" + game

            fullfn = dir + "/" + fn
            rpycfn = fullfn + "c"

            oldrpycfn = olddir + "/" + fn + "c"

            stmts = renpy.parser.parse(fullfn)

            data = { }
            data['version'] = script_version
            data['key'] = self.key or 'unlocked'

            if stmts is None:
                return data, [ ]

            used_names = set()

            for mergefn in [ oldrpycfn, rpycfn ]:

                # See if we have a corresponding .rpyc file. If so, then
                # we want to try to upgrade our .rpy file with it.
                try:
                    self.record_pycode = False

                    with open(mergefn, "rb") as rpycf:
                        bindata = self.read_rpyc_data(rpycf, 1)

                    if bindata is not None:
                        old_data, old_stmts = loads(bindata) 
                        self.merge_names(old_stmts, stmts, used_names)

                    del old_data
                    del old_stmts
                except Exception:
                    pass
                finally:
                    self.record_pycode = True

            self.assign_names(stmts, renpy.parser.elide_filename(fullfn))

            pickle_data_before_static_transforms = dumps((data, stmts), 2)

            self.static_transforms(stmts)

            pickle_data_after_static_transforms = dumps((data, stmts), 2)

            if not renpy.macapp:
                try:
                    with open(rpycfn, "wb") as f:
                        self.write_rpyc_header(f)
                        self.write_rpyc_data(f, 1, pickle_data_before_static_transforms)
                        self.write_rpyc_data(f, 2, pickle_data_after_static_transforms)

                        with open(fullfn, "rb") as fullf:
                            rpydigest = hashlib.md5(fullf.read()).digest()

                        self.write_rpyc_md5(f, rpydigest)
                except Exception:
                    import traceback
                    traceback.print_exc()

            self.loaded_rpy = True

        elif fn.endswith(".rpyc") or fn.endswith(".rpymc"):

            data = None
            stmts = None

            with renpy.loader.load(fn) as f:
                for slot in [ 2, 1 ]:
                    try:
                        bindata = self.read_rpyc_data(f, slot)

                        if bindata:
                            data, stmts = loads(bindata)
                            break

                    except Exception:
                        pass

                    f.seek(0)

                else:
                    return None, None

                if data is None:
                    print("Failed to load", fn)
                    return None, None

                if not isinstance(data, dict):
                    return None, None

                if self.key and data.get('key', 'unlocked') != self.key:
                    return None, None

                if data['version'] != script_version:
                    return None, None

                if slot < 2:
                    self.static_transforms(stmts)

        else:
            return None, None

        return data, stmts

    def load_appropriate_file(self, compiled, source, dir, fn, initcode): # @ReservedAssignment
        data = None

        # This can only be a .rpyc file, since we're loading it
        # from an archive.
        if dir is None:

            rpyfn = fn + source
            lastfn = fn + compiled
            data, stmts = self.load_file(dir, fn + compiled)

            if data is None:
                raise Exception("Could not load from archive %s." % (lastfn,))

            with renpy.loader.load(fn + compiled) as f:
                f.seek(-hashlib.md5().digest_size, 2)
                digest = f.read(hashlib.md5().digest_size)

        else:

            # Otherwise, we're loading from disk. So we need to decide if
            # we want to load the rpy or the rpyc file.
            rpyfn = dir + "/" + fn + source
            rpycfn = dir + "/" + fn + compiled

            renpy.loader.add_auto(rpyfn)

            if os.path.exists(rpyfn):
                with open(rpyfn, "rb") as f:
                    rpydigest = hashlib.md5(f.read()).digest()
            else:
                rpydigest = None

            try:
                if os.path.exists(rpycfn):
                    with open(rpycfn, "rb") as f:
                        f.seek(-hashlib.md5().digest_size, 2)
                        rpycdigest = f.read(hashlib.md5().digest_size)
                else:
                    rpycdigest = None
            except Exception:
                rpycdigest = None

            digest = None

            if os.path.exists(rpyfn) and os.path.exists(rpycfn):

                # Are we forcing a compile?
                force_compile = renpy.game.args.compile # type: ignore

                # Use the source file here since it'll be loaded if it exists.
                lastfn = rpyfn

                data, stmts = None, None

                try:

                    if rpydigest == rpycdigest and not force_compile:

                        data, stmts = self.load_file(dir, fn + compiled)

                        if data is None:
                            print("Could not load " + rpycfn)

                except Exception:
                    renpy.display.log.write("While loading %r", rpycfn)
                    renpy.display.log.exception()

                    if "RENPY_RPYC_EXCEPTIONS" in os.environ:
                        print("While loading", rpycfn)
                        raise

                if data is None:
                    data, stmts = self.load_file(dir, fn + source)

                digest = rpydigest

            elif os.path.exists(rpycfn):
                lastfn = rpycfn
                data, stmts = self.load_file(dir, fn + compiled)

                digest = rpycdigest

            elif os.path.exists(rpyfn):
                lastfn = rpyfn
                data, stmts = self.load_file(dir, fn + source)

                digest = rpydigest

            if digest is not None:
                self.backup_list.append((rpyfn, digest))

        if data is None:
            raise Exception("Could not load file %s." % lastfn) # type: ignore

        # Check the key.
        if self.key is None:
            self.key = data['key']
        elif self.key != data['key']:
            raise Exception(fn + " does not share a key with at least one .rpyc file. To fix, delete all .rpyc files, or rerun Ren'Py with the --lock option.")

        self.finish_load(stmts, initcode, filename=lastfn) # type: ignore

        self.digest.update(digest) # type: ignore

    def init_bytecode(self):
        """
        Init/Loads the bytecode cache.
        """

        # Load the oldcache.
        try:
            with renpy.loader.load(BYTECODE_FILE) as f:
                version, cache = loads(zlib.decompress(f.read()))
                if version == BYTECODE_VERSION:
                    self.bytecode_oldcache = cache

        except Exception:
            pass

    def update_bytecode(self):
        """
        Compiles the PyCode objects in self.all_pycode, updating the
        cache. Clears out self.all_pycode.
        """

        for i in self.all_pyexpr:
            try:
                renpy.python.py_compile(i, 'eval')
            except Exception:
                pass

        self.all_pyexpr = [ ]

        # Update all of the PyCode objects in the system with the loaded
        # bytecode.
        for i in self.all_pycode:

            key = i.get_hash() + MAGIC

            if i.location[0] in renpy.python.py3_files:
                key += b"_py3"

            code = self.bytecode_oldcache.get(key, None)

            if code is None:

                self.bytecode_dirty = True

                old_ei = renpy.game.exception_info
                renpy.game.exception_info = "While compiling python block starting at line %d of %s." % (i.location[1], i.location[0])

                try:

                    if i.mode == 'exec':
                        code = renpy.python.py_compile_exec_bytecode(i.source, filename=i.location[0], lineno=i.location[1])
                    elif i.mode == 'hide':
                        code = renpy.python.py_compile_hide_bytecode(i.source, filename=i.location[0], lineno=i.location[1])
                    elif i.mode == 'eval':
                        code = renpy.python.py_compile_eval_bytecode(i.source, filename=i.location[0], lineno=i.location[1])

                except SyntaxError as e:

                    text = e.text

                    if text is None:
                        text = ''

                    pem = renpy.parser.ParseError(
                        filename=e.filename,
                        number=e.lineno,
                        msg=e.msg,
                        line=text,
                        pos=e.offset)

                    renpy.parser.parse_errors.append(pem.message)

                    continue

                renpy.game.exception_info = old_ei

            self.bytecode_newcache[key] = code
            i.bytecode = marshal.loads(code) # type: ignore

        self.all_pycode = [ ]

    def save_bytecode(self):
        if renpy.macapp:
            return

        if self.bytecode_dirty:
            try:
                fn = renpy.loader.get_path(BYTECODE_FILE)

                with open(fn, "wb") as f:
                    data = (BYTECODE_VERSION, self.bytecode_newcache)
                    f.write(zlib.compress(dumps(data, 2), 3))
            except Exception:
                pass

    def lookup(self, label):
        """
        Looks up the given label in the game. If the label is not found,
        raises a ScriptError.
        """

        if isinstance(label, renpy.parser.SubParse):
            label = label.block[0].name

        label = renpy.config.label_overrides.get(label, label)
        original = label

        rv = self.namemap.get(label, None)

        if (rv is None) and (renpy.config.missing_label_callback is not None):
            label = renpy.config.missing_label_callback(label)
            rv = self.namemap.get(label, None)

        if rv is None:
            raise ScriptError("could not find label '%s'." % str(original))

        return self.namemap[label]

    def has_label(self, label):
        """
        Returns true if the label exists, or false otherwise.
        """

        if isinstance(label, renpy.parser.SubParse):

            if not label.block:
                return False

            label = label.block[0].name

        label = renpy.config.label_overrides.get(label, label)

        return label in self.namemap

    def lookup_or_none(self, label):
        """
        Looks up the label if it exists, or returns None if it does not.
        """

        if label is None:
            return None

        if not self.has_label(label):
            return None

        return self.lookup(label)

    def analyze(self):
        """
        Analyzes all statements that need analysis.
        """

        for i in self.need_analysis:
            i.analyze()

        self.need_analysis = [ ]

    def report_duplicate_labels(self):
        if not renpy.config.developer:
            return

        if renpy.config.ignore_duplicate_labels:
            return

        renpy.parser.parse_errors = self.duplicate_labels

        if renpy.parser.report_parse_errors():
            raise SystemExit(-1)<|MERGE_RESOLUTION|>--- conflicted
+++ resolved
@@ -220,13 +220,8 @@
                 pass
 
             try:
-<<<<<<< HEAD
-                shutil.copy(fn, target_fn)
+                shutil.copy(fn, target_fn) # type: ignore
             except Exception:
-=======
-                shutil.copy(fn, target_fn) # type: ignore
-            except:
->>>>>>> 33be897a
                 pass
 
     def scan_script_files(self):
