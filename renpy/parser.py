--- conflicted
+++ resolved
@@ -51,12 +51,7 @@
 
     try:
         line = linecache.getline(full_filename, lineno) or "\n"
-<<<<<<< HEAD
-        line = line.decode("utf-8")
     except Exception:
-=======
-    except:
->>>>>>> 33be897a
         line = "\n"
 
     return line
