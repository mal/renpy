# Copyright 2004-2022 Tom Rothamel <pytom@bishoujo.us>
#
# Permission is hereby granted, free of charge, to any person
# obtaining a copy of this software and associated documentation files
# (the "Software"), to deal in the Software without restriction,
# including without limitation the rights to use, copy, modify, merge,
# publish, distribute, sublicense, and/or sell copies of the Software,
# and to permit persons to whom the Software is furnished to do so,
# subject to the following conditions:
#
# The above copyright notice and this permission notice shall be
# included in all copies or substantial portions of the Software.
#
# THE SOFTWARE IS PROVIDED "AS IS", WITHOUT WARRANTY OF ANY KIND,
# EXPRESS OR IMPLIED, INCLUDING BUT NOT LIMITED TO THE WARRANTIES OF
# MERCHANTABILITY, FITNESS FOR A PARTICULAR PURPOSE AND
# NONINFRINGEMENT. IN NO EVENT SHALL THE AUTHORS OR COPYRIGHT HOLDERS BE
# LIABLE FOR ANY CLAIM, DAMAGES OR OTHER LIABILITY, WHETHER IN AN ACTION
# OF CONTRACT, TORT OR OTHERWISE, ARISING FROM, OUT OF OR IN CONNECTION
# WITH THE SOFTWARE OR THE USE OR OTHER DEALINGS IN THE SOFTWARE.

# This file contains functions used to help debug memory leaks. They aren't
# called by default, but can be used when problems occur.

from __future__ import division, absolute_import, with_statement, print_function, unicode_literals
from renpy.compat import PY2, basestring, bchr, bord, chr, open, pystr, range, str, tobytes, unicode # *

import time
import weakref
import types
import sys
import collections
import gc
import inspect

import renpy

memory_log = renpy.log.open("memory")

# Names that are intended to be constant containers and may be skipped during profiling.
constant_containers = {
    "renpy.game.script",
    "renpy.display.image.images",
    "renpy.display.image.image_attributes",
    "renpy.python.py_compile_cache",
    "renpy.python.old_py_compile_cache",
    "renpy.python.store_dicts",
    "renpy.python.store_modules",
    "renpy.pyanalysis.ccache",
    "renpy.gl2.live2d.common_cache",
    "renpy.sl2.slast.scache",
    "renpy.sl2.slast.ccache",
    "renpy.sl2.slparser.all_statements",
    "renpy.screenlang.all_statements",
    "renpy.display.screen.screens_at_sort",
    "renpy.display.screen.screens",
    "renpy.display.screen.screens_by_name",
}


def print_garbage(gen):
    """
    Prints out the garbage after collecting a generation of memory.
    """

    print()
    print("Garbage after collecting generation {}:".format(gen))

    for i in gc.garbage:
        prefix = ""
        suffix = ""

        if hasattr(i, "cell_contents"):
            i = i.cell_contents
            prefix = "cell: "

        try:
            suffix = " (" + inspect.getfile(i) + ")"
        except Exception:
            pass

        print(" -", prefix + repr(i)[:160] + suffix)


def write(s):
    sys.stdout.write(s + "\n")
    memory_log.write("%s", s)


def cycle_finder(o, name):
    o_repr_cache = { }
    paths = { }

    edges = set()

    def visit(old_ido, o, path):
        ido = id(o)

        if old_ido is not None:
            edges.add((old_ido, ido, path))

        if ido in o_repr_cache:
            return

        paths[ido] = path

        if isinstance(o, (int, float, type(None), types.ModuleType, type)):
            o_repr = repr(o)

        elif isinstance(o, basestring):
            if len(o) <= 80:
                o_repr = repr(o).encode("utf-8")
            else:
                o_repr = repr(o[:80] + "...").encode("utf-8")

        elif isinstance(o, (tuple, list)):
            o_repr = "<" + o.__class__.__name__ + ">"

        elif isinstance(o, dict):
            o_repr = "<" + o.__class__.__name__ + ">"

        elif isinstance(o, types.MethodType):
            o_repr = "<method {0}.{1}>".format(o.__self__.__class__.__name__, o.__func__.__name__)

        elif isinstance(o, object):
            o_repr = "<{0}>".format(type(o).__name__)

        else:
            o_repr = "BAD TYPE <{0}>".format(type(o).__name__)

        o_repr_cache[ido] = o_repr

        if isinstance(o, (tuple, list)):
            for i, oo in enumerate(o):
                visit(ido, oo, "{0}[{1!r}]".format(path, i))

        if isinstance(o, dict):
            for k, v in o.items():
                visit(ido, v, "{0}[{1!r}]".format(path, k))

        elif isinstance(o, types.MethodType):
            visit(ido, o.__self__, path + ".im_self")

        else:

            try:
<<<<<<< HEAD
                reduction = o.__reduce_ex__(2)
            except Exception:
=======
                reduction = o.__reduce_ex__(2) # type: ignore
            except:
>>>>>>> 33be897a
                reduction = [ ]

            # Gets an element from the reduction, or o if we don't have
            # such an element.
            def get(idx, default):
                if idx < len(reduction) and reduction[idx] is not None:
                    return reduction[idx]
                else:
                    return default

            state = get(2, { })
            if isinstance(state, dict):
                for k, v in state.items():
                    visit(ido, v, path + "." + k)
            else:
                visit(ido, state, path + ".__getstate__()")

            for i, oo in enumerate(get(3, [])): # type: ignore
                visit(ido, oo, "{0}[{1}]".format(path, i))

            for i in get(4, []): # type: ignore

                if len(i) != 2:
                    continue

                k, v = i

                visit(ido, v, "{0}[{1!r}]".format(path, k))

    visit(None, o, name)

    while True:
        left = set(i[0] for i in edges)
        right = set(i[1] for i in edges)

        leaves = right - left
        roots = left - right

        if (not leaves) and (not roots):
            break

        edges = set(i for i in edges if (i[1] not in leaves) if (i[0] not in roots))

    while edges:
        print()
        print("Cycle:")

        edge = list(edges)[0]

        while edge in edges:
            edges.remove(edge)
            print("  ", edge)
            print(" -", edge[2], "=", o_repr_cache[edge[1]])

            relevant = [ i for i in edges if i[0] == edge[1] ]
            if not relevant:
                break

            edge = relevant[0]


def walk_memory(roots, seen=None):
    """
    Walks over memory, trying to account it to the objects in `roots`. Each
    object in memory is attributed to at most one of the roots. We use a
    breadth-first search to try to come up with the most accurate
    attribution possible.

    `roots`
        A list of (name, object) tuples.

    Returns a dictionary mapping names to the number of bytes
    reachable from that name, and a dictionary mapping object ids to
    names.
    """

    # A map from id(o) to the name o is accounted under.
    if seen is None:
        seen = { }

    # A list of (name, object) pairs.
    worklist = [ ]

    # A map from root_name to total_size.
    size = collections.defaultdict(int)

    for name, o in roots:
        id_o = id(o)

        if id_o in seen:
            continue

        seen[id_o] = name
        worklist.append((name, o))

    # For speed, cache name lookups.
    getsizeof = sys.getsizeof
    get_referents = gc.get_referents
    worklist_append = worklist.append

    ignore_types = (types.ModuleType, type, types.FunctionType)

    while worklist:
        name, o = worklist.pop(0)

        if isinstance(o, ignore_types):
            continue

        size[name] += getsizeof(o)

        for v in get_referents(o):
            id_v = id(v)

            if id_v in seen:
                continue

            seen[id_v] = name
            worklist_append((name, v))

    return size, seen


def profile_memory_common(packages=[ "renpy", "store" ], skip_constants=False):
    """
    Profiles object, surface, and texture memory used in the renpy and store
    packages.

    Returns a map from name to the number of bytes accounted for by that
    name, and a dictionary mapping object ids to
    names.
    """

    roots = [ ]

    for mod_name, mod in sorted(sys.modules.items()):

        if mod is None:
            continue

        for p in packages:
            if mod_name.startswith(p):
                break
        else:
            continue

        if not (mod_name.startswith("renpy") or mod_name.startswith("store")):
            continue

        if mod_name.startswith("renpy.store"):
            continue

        for name, o in mod.__dict__.items():
            name = mod_name + "." + name

            if skip_constants and name in constant_containers:
                continue

            roots.append((name, o))

    return walk_memory(roots)


def profile_memory(fraction=1.0, minimum=0, skip_constants=False):
    """
    :doc: memory

    Profiles object, surface, and texture memory use by Ren'Py and the
    game. Writes an accounting of memory use by to the memory.txt file and
    stdout.

    The accounting is by names in the store and in the Ren'Py implementation
    that the memory is reachable from. If an object is reachable from more
    than one name, it's assigned to the name it's most directly reachable
    from.

    `fraction`
        The fraction of the total memory usage to show. 1.0 will show all
        memory usage, .9 will show the top 90%.

    `minimum`
        If a name is accounted less than `minimum` bytes of memory, it will
        not be printed.

    `skip_constants`
        If True, the profiler will skip scanning of large Ren'Py's containers,
        that are intended to be immutable after startup.

    As it has to scan all memory used by Ren'Py, this function may take a
    long time to complete.
    """

    write("=" * 78)
    write("")
    write("Memory profile at " + time.ctime() + ":")
    write("")

    usage = [ (v, k) for (k, v) in profile_memory_common(skip_constants=skip_constants)[0].items() ]
    usage.sort()

    # The total number of bytes allocated.
    total = sum(i[0] for i in usage)

    # The number of bytes we have yet to process.
    remaining = total

    for size, name in usage:

        if (remaining - size) < total * fraction:
            if size > minimum:
                write("{:13,d} {}".format(size, name))

        remaining -= size

    write("-" * 13)
    write("{:13,d} Total object, surface, and texture memory usage (in bytes).".format(total))
    write("")


old_usage = { }
old_total = 0


def diff_memory(update=True, skip_constants=False):
    """
    :doc: memory

    Profiles objects, surface, and texture memory use by Ren'Py and the game.
    Writes (to memory.txt and stdout) the difference in memory usage from the
    last time this function was called with `update` true.

    The accounting is by names in the store and in the Ren'Py implementation
    that the memory is reachable from. If an object is reachable from more
    than one name, it's assigned to the name it's most directly reachable
    from.

    `skip_constants`
        If True, the profiler will skip scanning of large Ren'Py's containers,
        that are intended to be immutable after startup.

    As it has to scan all memory used by Ren'Py, this function may take a
    long time to complete.
    """

    global old_usage
    global old_total

    write("=" * 78)
    write("")
    write("Memory diff at " + time.ctime() + ":")
    write("")

    usage = profile_memory_common(skip_constants=skip_constants)[0]
    total = sum(usage.values())

    diff = [ ]

    for k, v in usage.items():
        diff.append((
            v - old_usage.get(k, 0),
            k))

    diff.sort()

    for change, name in diff:
        if name == "renpy.memory.old_usage":
            continue

        if change:
            write("{:+14,d} {:13,d} {}".format(change, usage[name], name))

    write("-" * 14 + " " + "-" * 13)
    write("{:+14,d} {:13,d} {}".format(total - old_total, total, "Total memory usage (in bytes)."))
    write("")

    if update:
        old_usage = usage
        old_total = total


def profile_rollback():
    """
    :doc: memory

    Profiles memory used by the rollback system. Writes (to memory.txt and
    stdout) the memory used by the rollback system. This tries to account
    for rollback memory used by various store variables, as well as by
    internal aspects of the rollback system.
    """

    write("=" * 78)
    write("")
    write("Rollback profile at " + time.ctime() + ":")
    write("")

    # Profile live memory.
    seen = profile_memory_common([ "store", "renpy.display" ])[1]

    # Like seen, but for objects found in rollback.
    new_seen = { }

    log = list(renpy.game.log.log)
    log.reverse()

    roots = [ ]

    # Walk the log, finding new roots and rollback information.
    for rb in log:

        for store_name, store in rb.stores.items():
            for var_name, o in store.items():
                name = store_name + "." + var_name
                id_o = id(o)

                if (id_o not in seen) and (id_o not in new_seen):
                    new_seen[id_o] = name

                roots.append((name, o))

        for o, roll in rb.objects:

            id_o = id(o)

            name = "<unknown>"
            name = new_seen.get(id_o, name)
            name = seen.get(id_o, name)

            roots.append((name, roll))

        roots.append(("<scene lists>", rb.context.scene_lists))
        roots.append(("<context>", rb.context))

    sizes = walk_memory(roots, seen)[0]

    usage = [ (v, k) for (k, v) in sizes.items() ]
    usage.sort()

    write("Total Bytes".rjust(13) + " " + "Per Rollback".rjust(13))
    write("-" * 13 + " " + "-" * 13 + " " + "-" * 50)

    for size, name in usage:
        if name.startswith("renpy"):
            continue

        if size:
            write("{:13,d} {:13,d} {}".format(size, size // len(log), name))

    write("")
    write("{} Rollback objects exist.".format(len(log)))
    write("")


def find_parents(cls):
    """
    Finds the parents of every object of type `cls`.
    """

    if gc.garbage:
        del gc.garbage[:]

    objs = gc.get_objects()

    def print_path(o, objs):

        prefix = ""

        seen = set()
        queue = [ ]
        objects = [ ]

        last = None

        for _i in range(30):

            objects.append(o)
            last = o

            print(prefix + "%x" % id(o), "(%d referrers)" % len(gc.get_referrers(o)), type(o), end=' ')

            try:
                if isinstance(o, dict) and "__name__" in o:
                    print("with name", o["__name__"])
                else:
                    print(repr(o))
            except Exception:
                print("Bad repr.")

            found = False

            if isinstance(o, types.ModuleType):
                if not queue:
                    break

                o, prefix = queue.pop()
                continue

            if isinstance(o, weakref.WeakKeyDictionary):
                for k, v in o.items():
                    if v is objects[-4]:
                        k = k()
                        seen.add(id(k))
                        queue.append((k, prefix + " (key) "))

            for i in gc.get_referrers(o):

                if i is objs or i is objects:
                    continue

                if id(i) in seen:
                    continue

                if isinstance(i, types.FrameType):
                    continue

                seen.add(id(i))
                queue.append((i, prefix + "  "))
                found = True
                break

            if not queue:
                break

            if not found:
                print("<no parent, popping>")

            o, prefix = queue.pop()

        for i in gc.get_referrers(last):
            print(prefix + "<- %x" % id(i), type(i))

        del objects[:]

    for o in objs:
        if isinstance(o, cls):

            print()
            print("===================================================")
            print()

            print_path(o, objs)

    del objs[:]<|MERGE_RESOLUTION|>--- conflicted
+++ resolved
@@ -144,13 +144,8 @@
         else:
 
             try:
-<<<<<<< HEAD
-                reduction = o.__reduce_ex__(2)
+                reduction = o.__reduce_ex__(2) # type: ignore
             except Exception:
-=======
-                reduction = o.__reduce_ex__(2) # type: ignore
-            except:
->>>>>>> 33be897a
                 reduction = [ ]
 
             # Gets an element from the reduction, or o if we don't have
